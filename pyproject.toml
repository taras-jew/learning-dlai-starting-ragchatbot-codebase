--- conflicted
+++ resolved
@@ -13,10 +13,30 @@
     "python-multipart==0.0.20",
     "python-dotenv==1.1.1",
     "pytest>=8.4.1",
-<<<<<<< HEAD
     "black>=24.0.0",
     "isort>=5.12.0",
     "flake8>=6.0.0",
+    "httpx>=0.25.0",
+]
+
+[tool.pytest.ini_options]
+testpaths = ["backend/tests"]
+python_files = ["test_*.py", "*_test.py"]
+python_classes = ["Test*"]
+python_functions = ["test_*"]
+addopts = [
+    "-v",
+    "--tb=short",
+    "--strict-markers",
+    "--disable-warnings",
+    "--color=yes"
+]
+markers = [
+    "unit: marks tests as unit tests (deselect with '-m \"not unit\"')",
+    "integration: marks tests as integration tests (deselect with '-m \"not integration\"')",
+    "api: marks tests as API endpoint tests (deselect with '-m \"not api\"')",
+    "slow: marks tests as slow (deselect with '-m \"not slow\"')",
+]
 ]
 
 [tool.black]
@@ -49,27 +69,4 @@
 [tool.flake8]
 max-line-length = 88
 extend-ignore = ["E203", "W503"]
-exclude = [".git", "__pycache__", "dist", "build", ".venv"]
-=======
-    "httpx>=0.25.0",
-]
-
-[tool.pytest.ini_options]
-testpaths = ["backend/tests"]
-python_files = ["test_*.py", "*_test.py"]
-python_classes = ["Test*"]
-python_functions = ["test_*"]
-addopts = [
-    "-v",
-    "--tb=short",
-    "--strict-markers",
-    "--disable-warnings",
-    "--color=yes"
-]
-markers = [
-    "unit: marks tests as unit tests (deselect with '-m \"not unit\"')",
-    "integration: marks tests as integration tests (deselect with '-m \"not integration\"')",
-    "api: marks tests as API endpoint tests (deselect with '-m \"not api\"')",
-    "slow: marks tests as slow (deselect with '-m \"not slow\"')",
-]
->>>>>>> 7c070f7f
+exclude = [".git", "__pycache__", "dist", "build", ".venv"]